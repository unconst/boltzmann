# The MIT License (MIT)
# © 2024 Chakana.tech

# Permission is hereby granted, free of charge, to any person obtaining a copy of this software and associated
# documentation files (the “Software”), to deal in the Software without restriction, including without limitation
# the rights to use, copy, modify, merge, publish, distribute, sublicense, and/or sell copies of the Software,
# and to permit persons to whom the Software is furnished to do so, subject to the following conditions:

# The above copyright notice and this permission notice shall be included in all copies or substantial portions of
# the Software.

# THE SOFTWARE IS PROVIDED “AS IS”, WITHOUT WARRANTY OF ANY KIND, EXPRESS OR IMPLIED, INCLUDING BUT NOT LIMITED TO
# THE WARRANTIES OF MERCHANTABILITY, FITNESS FOR A PARTICULAR PURPOSE AND NONINFRINGEMENT. IN NO EVENT SHALL
# THE AUTHORS OR COPYRIGHT HOLDERS BE LIABLE FOR ANY CLAIM, DAMAGES OR OTHER LIABILITY, WHETHER IN AN ACTION
# OF CONTRACT, TORT OR OTHERWISE, ARISING FROM, OUT OF OR IN CONNECTION WITH THE SOFTWARE OR THE USE OR OTHER
# DEALINGS IN THE SOFTWARE.

import time
from typing import List, Dict, Tuple
import requests
import asyncio
import aiohttp
import numpy as np
<<<<<<< HEAD
from torch.utils.data import IterableDataset
from transformers import AutoTokenizer
import asyncio
import aiohttp
from queue import Queue, Empty
import threading

=======
from tqdm import tqdm
from transformers import AutoTokenizer
from torch.utils.data import IterableDataset
>>>>>>> ea9d247b

class SubsetLoader(IterableDataset):
    """
    Base class for data-specific subset loader classes.
    """

    def __init__(
        self,
        batch_size=None,
        sequence_length=None,
        num_pages=None,
        tokenizer: AutoTokenizer = None,
        pack_samples: bool = False,
    ):
        self.batch_size = batch_size
        self.sequence_length = sequence_length
        self.num_pages = num_pages
        self.tokenizer = tokenizer
        self.pack_samples = pack_samples

        self.num_rows_per_page = 100

        # Buffer to hold pages loaded from the API
        self.buffer = []

        # Buffer to hold pages already loaded into a batch
        self.used_buffer = []

        # Buffer to hold padded sequences
        self.padded_buffer = []

<<<<<<< HEAD
=======
        self.lock = asyncio.Lock()  # For thread-safe operations

    async def fetch_data_for_pages(self, pages):
        """
        Set the pages to be used to fill the buffer. Then fetch the page data
        to the buffer.
        """

        self.pages = pages

        # Empty the buffer if it is not.
        self.buffer = []

        async with aiohttp.ClientSession() as session:
            tasks = [self._fetch_data_for_page(page, session) for page in self.pages]
            await asyncio.gather(*tasks)

    async def _fetch_data_for_page(self, page, session):
        retry_limit = 10
        attempt = 0
        while attempt < retry_limit:
            config_name, page_number, split = page

            # Create the request parameters
            params = dict(dataset=self.name,
                          config=config_name,
                          split=split,
                          offset=page_number,
                          limit=self.num_rows_per_page
                          )

            try:
                async with session.get(self.rows_base_url, params=params) as response:
                    response.raise_for_status()
                    data = await response.json()

                    # Prepare the data to append
                    buffer_to_append = []
                    for row in data["rows"]:
                        content = row["row"]["text"]
                        input_ids = self.tokenizer(content, truncation=True)["input_ids"]
                        buffer_to_append.extend(input_ids)
                        buffer_to_append.append(self.tokenizer.eos_token_id)

                    async with self.lock:
                        self.buffer.extend(buffer_to_append)
                        self.pages.append((config_name, page_number, split))
                    break  # Success, exit retry loop

            except aiohttp.ClientResponseError as e:
                attempt += 1
                if attempt < retry_limit:
                    await asyncio.sleep(5)
                else:
                    raise

>>>>>>> ea9d247b
    def _get_pad_size(self, input_ids):
        """
        Get the number of tokens to be padded to the sample to match
        the max allowed sequence length.
        If sample packing is activated, then return 1
        """

        if self.pack_samples:
            return 1

        sample_size = len(input_ids)

        remainder = sample_size % self.sequence_length
        pad_size = self.sequence_length - remainder

        # Apply modulo again to guarantee a pad size of 0 if remainder is 0
        pad_size = pad_size % self.sequence_length

        return pad_size

    def _refill_padded_buffer(self):
        """
        This method pulls sequences from `self.buffer`, pads them, and pushes
        them to the `self.padded_buffer`.
        """

        while self.buffer and len(self.padded_buffer) < self.sequence_length:
            input_ids = []

            # Search for EOS token index and cut the buffer at it.
            try:
                EOS_index = self.buffer.index(self.tokenizer.eos_token_id)
            except ValueError:
                # If EOS token is not found, take the entire buffer
                EOS_index = len(self.buffer) - 1

            input_ids = self.buffer[: EOS_index + 1]
            self.buffer = self.buffer[EOS_index + 1 :]

            self.used_buffer += input_ids

            # Add to padded buffer without the EOS token.
            input_ids_without_eos = (
                input_ids[:-1]
                if input_ids[-1] == self.tokenizer.eos_token_id
                else input_ids
            )
            self.padded_buffer += input_ids_without_eos

            # Pad
            pad_size = self._get_pad_size(input_ids=input_ids_without_eos)
            self.padded_buffer += [self.tokenizer.eos_token_id] * pad_size

    def __iter__(self):
        self.buffer = self.used_buffer + self.buffer
        self.padded_buffer = []

        # Pad and prepare data for batching
        self._refill_padded_buffer()

        return self

    def __next__(self):
        batch = []

        while True:
            # If we have enough data in padded_buffer, create batches
            while (
                len(self.padded_buffer) >= self.sequence_length
                and len(batch) < self.batch_size
            ):
                batch.append(self.padded_buffer[: self.sequence_length])
                self.padded_buffer = self.padded_buffer[self.sequence_length :]

            if len(batch) == self.batch_size:
                return np.stack(batch)

            # If padded_buffer is insufficient, try to refill it
            if len(self.padded_buffer) < self.sequence_length:
                if self.buffer:
                    self._refill_padded_buffer()
                elif not self.data_queue.empty():
                    # Get data from the queue
                    self.buffer.extend(self.data_queue.get())
                    self._refill_padded_buffer()
                elif self.stop_event.is_set():
                    if batch:
                        return np.stack(batch)
                    else:
                        raise StopIteration
                else:
                    # Wait for data to become available
                    time.sleep(0.1)
            else:
                if batch:
                    return np.stack(batch)
                else:
                    raise StopIteration


<<<<<<< HEAD
class SubsetFineWebEdu2Loader(SubsetLoader):
    """
    A class for loading and managing subsets of the FineWebEdu2 dataset.
    """
=======
class AsyncSubsetFineWebEdu2Loader(SubsetLoader):
>>>>>>> ea9d247b

    # Class-level constants
    name: str = "HuggingFaceFW/fineweb-edu-score-2"
    rows_base_url: str = "https://datasets-server.huggingface.co/rows"
    size_base_url: str = "https://datasets-server.huggingface.co/size"

    # Configuration parameters
    retry_limit: int = 10  # Number of retries
    retry_delay: int = 5  # Seconds to wait between retries
    num_rows_per_page: int = 100
<<<<<<< HEAD

    def __init__(
        self,
        batch_size=None,
        sequence_length=None,
        num_pages=None,
        pages_info=None,
        tokenizer: AutoTokenizer = None,
        pack_samples: bool = False,
=======

    @staticmethod
    async def next_pages(offset: int, n_pages: int, seed: str, num_rows_per_page: int = 100):
        configs_data = await AsyncSubsetFineWebEdu2Loader.fetch_dataset_configs()
        rng = np.random.default_rng(hash(seed) & 0xffffffff)  # Create a generator with a seed
        rng.bit_generator.advance(offset)  # Efficiently skip ahead `n` steps
        result = []
        for _ in range(n_pages):
            config = rng.choice(list(configs_data.keys()))
            choice = rng.integers(0, configs_data[config]['num_rows'] - 1 - num_rows_per_page)
            result.append((str(config), int(choice), configs_data[config]['split']))
        return result

    def __init__(
            self,
            batch_size=None,
            sequence_length=None,
            num_pages=None,
            pages_info=None,
            tokenizer: AutoTokenizer = None,
            pack_samples: bool = False,
>>>>>>> ea9d247b
    ):
        # Call the parent class constructor
        super().__init__(
            batch_size, sequence_length, num_pages, tokenizer, pack_samples
        )

<<<<<<< HEAD
        # Fetch dataset configurations
        self.configs_data = SubsetFineWebEdu2Loader.fetch_dataset_configs()

        # Initialize buffers and tokenizer
        self.padded_buffer = []
        self.tokenizer = tokenizer

        # Handle initialization based on pages_info
        if pages_info is not None:
            # Set pages and num_pages if pages_info is provided
            self.pages = pages_info
            self.num_pages = len(self.pages)
            # Initialize buffer and fetch data synchronously
            self.buffer = []
            asyncio.run(self.fetch_data_for_pages(self.pages))
            # Set stop event to indicate completion
            self.stop_event = threading.Event()
            self.stop_event.set()
        else:
            # Initialize for asynchronous fetching
            self.pages = None
            self.num_pages = num_pages
            self.data_queue = Queue(maxsize=1)
            self.stop_event = threading.Event()
            self.loop = asyncio.new_event_loop()
            # Start background fetching thread
            self.fetch_thread = threading.Thread(
                target=self._start_event_loop, daemon=True
            )
            self.fetch_thread.start()

    def _start_event_loop(self):
        """
        Start the asynchronous event loop for background data fetching.
        """
        # Set the event loop for the current thread
        asyncio.set_event_loop(self.loop)
        # Run the asynchronous background fetch method
        self.loop.run_until_complete(self._async_background_fetch())

    async def _async_background_fetch(self):
        """
        Asynchronously fetches data in the background and adds it to the data queue.
        """
        # Continue fetching until stop event is set
        while not self.stop_event.is_set():
            # Check if specific pages are provided
            if self.pages is not None:
                # Fetch data for specified pages
                pages_to_fetch: List[Tuple[str, int, str]] = self.pages
                await self.fetch_data_for_pages(pages_to_fetch)
                # Put fetched data in the queue
                self.data_queue.put(self.buffer)
                # Log fetching information
                num_pages_fetched: int = len(pages_to_fetch)
                print(f"[INFO] Fetched {num_pages_fetched} pages.")
                # Stop fetching
                self.stop_event.set()
            else:
                # Fetch random pages if no specific pages are provided
                pages_to_fetch: List[Tuple[str, int, str]] = self.get_random_pages(
                    num_pages=self.num_pages
                )
                await self.fetch_data_for_pages(pages_to_fetch)
                self.data_queue.put(self.buffer)
                self.buffer = []
                await asyncio.sleep(0)

    @staticmethod
    def fetch_dataset_configs() -> Dict[str, Dict]:
        """
        Fetches the dataset configurations, including the number of rows and splits.
        """
        # Set up request parameters
        params = {"dataset": SubsetFineWebEdu2Loader.name}

        # Initialize retry attempt counter
        attempt = 0
        # Retry loop
        while attempt < SubsetFineWebEdu2Loader.retry_limit:
            try:
                # Send GET request to fetch dataset size information
                response = requests.get(
                    SubsetFineWebEdu2Loader.size_base_url, params=params
                )
                # Raise an exception for bad status codes
                response.raise_for_status()

                # Extract the configs dictionary from the response
                configs_dict = response.json()["size"]["splits"]

                # Create a dictionary with config names as keys and number of rows as values
                configs_data = {
                    entry["config"]: {
                        "num_rows": entry["num_rows"],
                        "split": entry["split"],
                    }
                    for entry in configs_dict
                    if entry["config"] != "default"
                }

                # Return the processed config data
                return configs_data

            except requests.exceptions.RequestException as e:
                # Handle request exceptions
                attempt += 1
                if attempt < SubsetFineWebEdu2Loader.retry_limit:
                    # Wait before retrying
                    time.sleep(SubsetFineWebEdu2Loader.retry_delay)
                else:
                    # Raise the exception if all retries are exhausted
                    raise

    @staticmethod
    def next_pages(offset: int, n_pages: int, seed: str, num_rows_per_page: int = 100):
        """
        Generate a sequence of random pages based on a given seed and offset.
        """
        # Fetch the dataset configurations
        configs_data = SubsetFineWebEdu2Loader.fetch_dataset_configs()

        # Initialize the random number generator with the given seed
        rng = np.random.default_rng(hash(seed) & 0xFFFFFFFF)

        # Advance the random number generator by the offset
        rng.bit_generator.advance(offset)

        # Initialize the result list
        result = []

        # Generate n_pages random pages
        for _ in range(n_pages):
            # Choose a random config
            config = rng.choice(list(configs_data.keys()))

            # Choose a random page number within the config's range
            choice = rng.integers(
                0, configs_data[config]["num_rows"] - 1 - num_rows_per_page
            )

            # Append the chosen page to the result
            result.append((str(config), int(choice), configs_data[config]["split"]))

        # Return the list of generated pages
        return result

    async def fetch_data_for_pages(self, pages):
        """
        Asynchronously fetch data for multiple pages.
        """
        # Clear the buffer before fetching new data
        self.buffer = []

        # Use an asynchronous context manager for the client session
        async with aiohttp.ClientSession() as session:
            # Create a list of tasks for fetching data from each page
            tasks = [self._fetch_data_for_page(session, page) for page in pages]

            # Gather results from all tasks
            results = await asyncio.gather(*tasks, return_exceptions=True)

            # Process the results
            for result in results:
                if isinstance(result, Exception):
                    # Handle exceptions if necessary
                    print(f"[ERROR] Exception occurred: {result}")
=======
        # Initialize properties
        self.configs_data = None
        self.pages = []
        self.buffer = []
        self.lock = asyncio.Lock()  # For thread-safe operations

    @classmethod
    async def create(
            cls,
            batch_size=None,
            sequence_length=None,
            num_pages=None,
            pages_info=None,
            tokenizer: AutoTokenizer = None,
            pack_samples: bool = False,
    ):
        self = cls(
            batch_size=batch_size,
            sequence_length=sequence_length,
            num_pages=num_pages,
            tokenizer=tokenizer,
            pack_samples=pack_samples
        )

        # Fetch dataset configs asynchronously
        self.configs_data = await cls.fetch_dataset_configs()

        if pages_info is not None:
            await self._fetch(pages_info)
        elif self.num_pages:
            await self._fetch_data_to_buffer(self.num_pages)

        return self

    async def _fetch(self, page_info: typing.Tuple[str, int, str]):
        self.pages = page_info
        num_pages = len(self.pages)
        async with aiohttp.ClientSession() as session:
            tasks = [self._fetch_data_for_page((config_name, page, split), session)
                     for (config_name, page, split) in self.pages]
            await asyncio.gather(*tasks)

    async def _fetch_data_to_buffer(self, num_pages):
        """
        Randomly sample pages and add their data to the buffer.
        If a page is inaccessible, another one is sampled.
        This method sets the `pages` property.
        """
        self.pages = []
        pages_to_fetch = self.get_random_pages(num_pages)

        async with aiohttp.ClientSession() as session:
            tasks = [self._fetch_data_for_page(page, session) for page in pages_to_fetch]
            await asyncio.gather(*tasks)

    async def fetch_data_to_rows(self, num_pages):
        rows = []
        pages_to_fetch = self.get_random_pages(num_pages)

        async with aiohttp.ClientSession() as session:
            tasks = [self._fetch_rows_for_page(page, session) for page in pages_to_fetch]
            results = await asyncio.gather(*tasks)
            for page_rows in results:
                rows.extend(page_rows)

        return rows

    async def _fetch_data_for_page(self, page, session):
        retry_limit = self.retry_limit
        attempt = 0
        while attempt < retry_limit:
            config_name, page_number, split = page

            # Create the request parameters
            params = dict(dataset=self.name,
                          config=config_name,
                          split=split,
                          offset=page_number,
                          limit=self.num_rows_per_page
                          )

            try:
                async with session.get(self.rows_base_url, params=params) as response:
                    response.raise_for_status()
                    data = await response.json()

                    # Prepare the data to append
                    buffer_to_append = []
                    for row in data["rows"]:
                        content = row["row"]["text"]
                        input_ids = self.tokenizer(content, truncation=True)["input_ids"]
                        buffer_to_append.extend(input_ids)
                        buffer_to_append.append(self.tokenizer.eos_token_id)

                    async with self.lock:
                        self.buffer.extend(buffer_to_append)
                        self.pages.append((config_name, page_number, split))
                    break  # Success, exit retry loop

            except aiohttp.ClientResponseError as e:
                attempt += 1
                if attempt < retry_limit:
                    await asyncio.sleep(self.retry_delay)
>>>>>>> ea9d247b
                else:
                    # Extend the buffer with fetched data
                    self.buffer.extend(result)

<<<<<<< HEAD
        # Log information about the fetch operation
        print(f"[INFO] Fetched {len(pages)} pages asynchronously.")
        print(f"[DEBUG] Total tokens fetched: {len(self.buffer)}")

    async def _fetch_data_for_page(
        self, session: aiohttp.ClientSession, page: Tuple[str, int, str]
    ) -> List[int]:
        """
        Asynchronously fetches data for a single page.
        """
        # Unpack the page tuple
        config_name, offset, split = page

        # Prepare the request parameters
        params = {
            "dataset": self.name,
            "config": config_name,
            "split": split,
            "offset": offset,
            "limit": self.num_rows_per_page,
        }

        # Initialize the attempt counter
        attempt = 0
=======
    async def _fetch_rows_for_page(self, page, session):
        retry_limit = self.retry_limit
        attempt = 0
        while attempt < retry_limit:
            config_name, page_number, split = page

            # Create the request parameters
            params = dict(dataset=self.name,
                          config=config_name,
                          split=split,
                          offset=page_number,
                          limit=self.num_rows_per_page
                          )
>>>>>>> ea9d247b

        # Retry loop
        while attempt < self.retry_limit:
            try:
<<<<<<< HEAD
                # Make an asynchronous GET request
                async with session.get(self.rows_base_url, params=params) as response:
                    # Raise an exception for bad status codes
                    response.raise_for_status()

                    # Parse the JSON response
                    json_response = await response.json()

                    # Initialize a list to store token IDs
                    input_ids_list = []

                    # Process each row in the response
                    for row in json_response.get("rows", []):
                        content = row["row"].get("text", "")
                        if content:
                            # Encode the content and add EOS token
                            input_ids = self.tokenizer(content, truncation=True)[
                                "input_ids"
                            ]
                            input_ids.append(self.tokenizer.eos_token_id)
                            input_ids_list.extend(input_ids)
                        else:
                            # Log a warning for empty content
                            print(f"[WARNING] Empty content in row: {row}")

                    # Return the list of token IDs
                    return input_ids_list

            except aiohttp.ClientError as e:
                # Handle client errors (e.g., network issues)
                attempt += 1
                print(
                    f"[WARNING] Failed to fetch page {page} (attempt {attempt}/{self.retry_limit}): {e}"
                )
                if attempt < self.retry_limit:
                    # Wait before retrying
                    await asyncio.sleep(self.retry_delay)
                else:
                    # Log the error after all attempts fail
                    print(
                        f"[ERROR] Failed to fetch page {page} after {self.retry_limit} attempts."
                    )
                    return []

            except Exception as e:
                # Handle unexpected exceptions
                print(f"[ERROR] Unexpected exception: {e}")
                return []

    def get_random_pages(self, num_pages):
        """
        Randomly sample pages from the dataset.
=======
                async with session.get(self.rows_base_url, params=params) as response:
                    response.raise_for_status()
                    data = await response.json()

                    # Collect the rows
                    return [row["row"]["text"] for row in data["rows"]]

            except aiohttp.ClientResponseError as e:
                attempt += 1
                if attempt < retry_limit:
                    await asyncio.sleep(self.retry_delay)
                else:
                    raise

    def get_random_pages(self, num_pages):
        """
        Randomly sample pages.
        A page is a row number of a given split of a given dataset dump.
>>>>>>> ea9d247b
        """
        # Initialize an empty list to store the sampled pages
        pages = []

        # Iterate 'num_pages' times to sample pages
        for _ in range(num_pages):
<<<<<<< HEAD
            # Choose a random config name from the available configs
            config_name = np.random.choice(list(self.configs_data.keys()))

            # Choose a random page number within the range of available rows
            page = np.random.randint(
                0,
                self.configs_data[config_name]["num_rows"] - 1 - self.num_rows_per_page,
            )
=======
            # Choose a random config
            config_name = random.choice(list(self.configs_data.keys()))

            # Choose a random page (row)
            page = random.randint(0,
                                  self.configs_data[config_name]['num_rows'] - 1 - self.num_rows_per_page)
>>>>>>> ea9d247b

            # Get the split for the chosen config
            split = self.configs_data[config_name]["split"]

            # Append the sampled page info as a tuple to the pages list
            pages.append((config_name, page, split))

        # Return the list of sampled pages
        return pages

<<<<<<< HEAD
    def __del__(self):
=======
    def get_page_names(self):
        """
        This is a utility function that returns the page names that were used.
        Each page as a single string instead of a tuple.
        """
        page_names = []

        if hasattr(self, 'pages'):
            page_names = [f'{cfg_name}_{num_rows}_{split}' for
                          cfg_name, num_rows, split in self.pages]

        return page_names

    @staticmethod
    async def fetch_dataset_configs() -> typing.Dict[str, typing.Dict]:
>>>>>>> ea9d247b
        """
        Cleanup method called when the object is about to be destroyed.
        """
<<<<<<< HEAD
        # Check if stop_event attribute exists and set it
        if hasattr(self, "stop_event"):
            self.stop_event.set()

        # Check if the event loop exists and is running
        if hasattr(self, "loop") and self.loop.is_running():
            # Stop the event loop
            self.loop.call_soon_threadsafe(self.loop.stop)
            # Wait for the fetch thread to complete
            self.fetch_thread.join()
            # Close the event loop
            self.loop.close()
=======
        # Request parameters
        params = dict(
            dataset=AsyncSubsetFineWebEdu2Loader.name
        )

        attempt = 0
        while attempt < AsyncSubsetFineWebEdu2Loader.retry_limit:
            try:
                async with aiohttp.ClientSession() as session:
                    async with session.get(AsyncSubsetFineWebEdu2Loader.size_base_url, params=params) as response:
                        response.raise_for_status()

                        data = await response.json()

                        # Extract the configs dict
                        configs_dict = data['size']['splits']

                        # Now create a dict with config names (except 'default') as
                        # keys, and the number of rows as values
                        configs_data = {entry['config']: {'num_rows': entry['num_rows'],
                                                          'split': entry['split']}
                                        for entry in configs_dict
                                        if entry['config'] != 'default'
                                        }

                        return configs_data

            except aiohttp.ClientResponseError as e:
                attempt += 1
                if attempt < AsyncSubsetFineWebEdu2Loader.retry_limit:
                    await asyncio.sleep(AsyncSubsetFineWebEdu2Loader.retry_delay)
                else:
                    raise

    @staticmethod
    async def next_pages_async(offset: int, n_pages: int, seed: str, num_rows_per_page: int = 100):
        configs_data = await AsyncSubsetFineWebEdu2Loader.fetch_dataset_configs()
        rng = np.random.default_rng(hash(seed) & 0xffffffff)  # Create a generator with a seed
        rng.bit_generator.advance(offset)  # Efficiently skip ahead `n` steps
        result = []
        for _ in range(n_pages):
            config = rng.choice(list(configs_data.keys()))
            choice = rng.integers(0, configs_data[config]['num_rows'] - 1 - num_rows_per_page)
            result.append((str(config), int(choice), configs_data[config]['split']))
        return result
>>>>>>> ea9d247b
<|MERGE_RESOLUTION|>--- conflicted
+++ resolved
@@ -21,19 +21,9 @@
 import asyncio
 import aiohttp
 import numpy as np
-<<<<<<< HEAD
-from torch.utils.data import IterableDataset
-from transformers import AutoTokenizer
-import asyncio
-import aiohttp
-from queue import Queue, Empty
-import threading
-
-=======
 from tqdm import tqdm
 from transformers import AutoTokenizer
 from torch.utils.data import IterableDataset
->>>>>>> ea9d247b
 
 class SubsetLoader(IterableDataset):
     """
@@ -65,8 +55,6 @@
         # Buffer to hold padded sequences
         self.padded_buffer = []
 
-<<<<<<< HEAD
-=======
         self.lock = asyncio.Lock()  # For thread-safe operations
 
     async def fetch_data_for_pages(self, pages):
@@ -123,7 +111,6 @@
                 else:
                     raise
 
->>>>>>> ea9d247b
     def _get_pad_size(self, input_ids):
         """
         Get the number of tokens to be padded to the sample to match
@@ -224,14 +211,7 @@
                     raise StopIteration
 
 
-<<<<<<< HEAD
-class SubsetFineWebEdu2Loader(SubsetLoader):
-    """
-    A class for loading and managing subsets of the FineWebEdu2 dataset.
-    """
-=======
 class AsyncSubsetFineWebEdu2Loader(SubsetLoader):
->>>>>>> ea9d247b
 
     # Class-level constants
     name: str = "HuggingFaceFW/fineweb-edu-score-2"
@@ -242,17 +222,6 @@
     retry_limit: int = 10  # Number of retries
     retry_delay: int = 5  # Seconds to wait between retries
     num_rows_per_page: int = 100
-<<<<<<< HEAD
-
-    def __init__(
-        self,
-        batch_size=None,
-        sequence_length=None,
-        num_pages=None,
-        pages_info=None,
-        tokenizer: AutoTokenizer = None,
-        pack_samples: bool = False,
-=======
 
     @staticmethod
     async def next_pages(offset: int, n_pages: int, seed: str, num_rows_per_page: int = 100):
@@ -274,182 +243,12 @@
             pages_info=None,
             tokenizer: AutoTokenizer = None,
             pack_samples: bool = False,
->>>>>>> ea9d247b
     ):
         # Call the parent class constructor
         super().__init__(
             batch_size, sequence_length, num_pages, tokenizer, pack_samples
         )
 
-<<<<<<< HEAD
-        # Fetch dataset configurations
-        self.configs_data = SubsetFineWebEdu2Loader.fetch_dataset_configs()
-
-        # Initialize buffers and tokenizer
-        self.padded_buffer = []
-        self.tokenizer = tokenizer
-
-        # Handle initialization based on pages_info
-        if pages_info is not None:
-            # Set pages and num_pages if pages_info is provided
-            self.pages = pages_info
-            self.num_pages = len(self.pages)
-            # Initialize buffer and fetch data synchronously
-            self.buffer = []
-            asyncio.run(self.fetch_data_for_pages(self.pages))
-            # Set stop event to indicate completion
-            self.stop_event = threading.Event()
-            self.stop_event.set()
-        else:
-            # Initialize for asynchronous fetching
-            self.pages = None
-            self.num_pages = num_pages
-            self.data_queue = Queue(maxsize=1)
-            self.stop_event = threading.Event()
-            self.loop = asyncio.new_event_loop()
-            # Start background fetching thread
-            self.fetch_thread = threading.Thread(
-                target=self._start_event_loop, daemon=True
-            )
-            self.fetch_thread.start()
-
-    def _start_event_loop(self):
-        """
-        Start the asynchronous event loop for background data fetching.
-        """
-        # Set the event loop for the current thread
-        asyncio.set_event_loop(self.loop)
-        # Run the asynchronous background fetch method
-        self.loop.run_until_complete(self._async_background_fetch())
-
-    async def _async_background_fetch(self):
-        """
-        Asynchronously fetches data in the background and adds it to the data queue.
-        """
-        # Continue fetching until stop event is set
-        while not self.stop_event.is_set():
-            # Check if specific pages are provided
-            if self.pages is not None:
-                # Fetch data for specified pages
-                pages_to_fetch: List[Tuple[str, int, str]] = self.pages
-                await self.fetch_data_for_pages(pages_to_fetch)
-                # Put fetched data in the queue
-                self.data_queue.put(self.buffer)
-                # Log fetching information
-                num_pages_fetched: int = len(pages_to_fetch)
-                print(f"[INFO] Fetched {num_pages_fetched} pages.")
-                # Stop fetching
-                self.stop_event.set()
-            else:
-                # Fetch random pages if no specific pages are provided
-                pages_to_fetch: List[Tuple[str, int, str]] = self.get_random_pages(
-                    num_pages=self.num_pages
-                )
-                await self.fetch_data_for_pages(pages_to_fetch)
-                self.data_queue.put(self.buffer)
-                self.buffer = []
-                await asyncio.sleep(0)
-
-    @staticmethod
-    def fetch_dataset_configs() -> Dict[str, Dict]:
-        """
-        Fetches the dataset configurations, including the number of rows and splits.
-        """
-        # Set up request parameters
-        params = {"dataset": SubsetFineWebEdu2Loader.name}
-
-        # Initialize retry attempt counter
-        attempt = 0
-        # Retry loop
-        while attempt < SubsetFineWebEdu2Loader.retry_limit:
-            try:
-                # Send GET request to fetch dataset size information
-                response = requests.get(
-                    SubsetFineWebEdu2Loader.size_base_url, params=params
-                )
-                # Raise an exception for bad status codes
-                response.raise_for_status()
-
-                # Extract the configs dictionary from the response
-                configs_dict = response.json()["size"]["splits"]
-
-                # Create a dictionary with config names as keys and number of rows as values
-                configs_data = {
-                    entry["config"]: {
-                        "num_rows": entry["num_rows"],
-                        "split": entry["split"],
-                    }
-                    for entry in configs_dict
-                    if entry["config"] != "default"
-                }
-
-                # Return the processed config data
-                return configs_data
-
-            except requests.exceptions.RequestException as e:
-                # Handle request exceptions
-                attempt += 1
-                if attempt < SubsetFineWebEdu2Loader.retry_limit:
-                    # Wait before retrying
-                    time.sleep(SubsetFineWebEdu2Loader.retry_delay)
-                else:
-                    # Raise the exception if all retries are exhausted
-                    raise
-
-    @staticmethod
-    def next_pages(offset: int, n_pages: int, seed: str, num_rows_per_page: int = 100):
-        """
-        Generate a sequence of random pages based on a given seed and offset.
-        """
-        # Fetch the dataset configurations
-        configs_data = SubsetFineWebEdu2Loader.fetch_dataset_configs()
-
-        # Initialize the random number generator with the given seed
-        rng = np.random.default_rng(hash(seed) & 0xFFFFFFFF)
-
-        # Advance the random number generator by the offset
-        rng.bit_generator.advance(offset)
-
-        # Initialize the result list
-        result = []
-
-        # Generate n_pages random pages
-        for _ in range(n_pages):
-            # Choose a random config
-            config = rng.choice(list(configs_data.keys()))
-
-            # Choose a random page number within the config's range
-            choice = rng.integers(
-                0, configs_data[config]["num_rows"] - 1 - num_rows_per_page
-            )
-
-            # Append the chosen page to the result
-            result.append((str(config), int(choice), configs_data[config]["split"]))
-
-        # Return the list of generated pages
-        return result
-
-    async def fetch_data_for_pages(self, pages):
-        """
-        Asynchronously fetch data for multiple pages.
-        """
-        # Clear the buffer before fetching new data
-        self.buffer = []
-
-        # Use an asynchronous context manager for the client session
-        async with aiohttp.ClientSession() as session:
-            # Create a list of tasks for fetching data from each page
-            tasks = [self._fetch_data_for_page(session, page) for page in pages]
-
-            # Gather results from all tasks
-            results = await asyncio.gather(*tasks, return_exceptions=True)
-
-            # Process the results
-            for result in results:
-                if isinstance(result, Exception):
-                    # Handle exceptions if necessary
-                    print(f"[ERROR] Exception occurred: {result}")
-=======
         # Initialize properties
         self.configs_data = None
         self.pages = []
@@ -553,37 +352,9 @@
                 attempt += 1
                 if attempt < retry_limit:
                     await asyncio.sleep(self.retry_delay)
->>>>>>> ea9d247b
-                else:
-                    # Extend the buffer with fetched data
-                    self.buffer.extend(result)
-
-<<<<<<< HEAD
-        # Log information about the fetch operation
-        print(f"[INFO] Fetched {len(pages)} pages asynchronously.")
-        print(f"[DEBUG] Total tokens fetched: {len(self.buffer)}")
-
-    async def _fetch_data_for_page(
-        self, session: aiohttp.ClientSession, page: Tuple[str, int, str]
-    ) -> List[int]:
-        """
-        Asynchronously fetches data for a single page.
-        """
-        # Unpack the page tuple
-        config_name, offset, split = page
-
-        # Prepare the request parameters
-        params = {
-            "dataset": self.name,
-            "config": config_name,
-            "split": split,
-            "offset": offset,
-            "limit": self.num_rows_per_page,
-        }
-
-        # Initialize the attempt counter
-        attempt = 0
-=======
+                else:
+                    raise
+
     async def _fetch_rows_for_page(self, page, session):
         retry_limit = self.retry_limit
         attempt = 0
@@ -597,65 +368,8 @@
                           offset=page_number,
                           limit=self.num_rows_per_page
                           )
->>>>>>> ea9d247b
-
-        # Retry loop
-        while attempt < self.retry_limit:
+
             try:
-<<<<<<< HEAD
-                # Make an asynchronous GET request
-                async with session.get(self.rows_base_url, params=params) as response:
-                    # Raise an exception for bad status codes
-                    response.raise_for_status()
-
-                    # Parse the JSON response
-                    json_response = await response.json()
-
-                    # Initialize a list to store token IDs
-                    input_ids_list = []
-
-                    # Process each row in the response
-                    for row in json_response.get("rows", []):
-                        content = row["row"].get("text", "")
-                        if content:
-                            # Encode the content and add EOS token
-                            input_ids = self.tokenizer(content, truncation=True)[
-                                "input_ids"
-                            ]
-                            input_ids.append(self.tokenizer.eos_token_id)
-                            input_ids_list.extend(input_ids)
-                        else:
-                            # Log a warning for empty content
-                            print(f"[WARNING] Empty content in row: {row}")
-
-                    # Return the list of token IDs
-                    return input_ids_list
-
-            except aiohttp.ClientError as e:
-                # Handle client errors (e.g., network issues)
-                attempt += 1
-                print(
-                    f"[WARNING] Failed to fetch page {page} (attempt {attempt}/{self.retry_limit}): {e}"
-                )
-                if attempt < self.retry_limit:
-                    # Wait before retrying
-                    await asyncio.sleep(self.retry_delay)
-                else:
-                    # Log the error after all attempts fail
-                    print(
-                        f"[ERROR] Failed to fetch page {page} after {self.retry_limit} attempts."
-                    )
-                    return []
-
-            except Exception as e:
-                # Handle unexpected exceptions
-                print(f"[ERROR] Unexpected exception: {e}")
-                return []
-
-    def get_random_pages(self, num_pages):
-        """
-        Randomly sample pages from the dataset.
-=======
                 async with session.get(self.rows_base_url, params=params) as response:
                     response.raise_for_status()
                     data = await response.json()
@@ -674,43 +388,23 @@
         """
         Randomly sample pages.
         A page is a row number of a given split of a given dataset dump.
->>>>>>> ea9d247b
-        """
-        # Initialize an empty list to store the sampled pages
+        """
         pages = []
 
-        # Iterate 'num_pages' times to sample pages
         for _ in range(num_pages):
-<<<<<<< HEAD
-            # Choose a random config name from the available configs
-            config_name = np.random.choice(list(self.configs_data.keys()))
-
-            # Choose a random page number within the range of available rows
-            page = np.random.randint(
-                0,
-                self.configs_data[config_name]["num_rows"] - 1 - self.num_rows_per_page,
-            )
-=======
             # Choose a random config
             config_name = random.choice(list(self.configs_data.keys()))
 
             # Choose a random page (row)
             page = random.randint(0,
                                   self.configs_data[config_name]['num_rows'] - 1 - self.num_rows_per_page)
->>>>>>> ea9d247b
-
-            # Get the split for the chosen config
-            split = self.configs_data[config_name]["split"]
-
-            # Append the sampled page info as a tuple to the pages list
+
+            split = self.configs_data[config_name]['split']
+
             pages.append((config_name, page, split))
 
-        # Return the list of sampled pages
         return pages
 
-<<<<<<< HEAD
-    def __del__(self):
-=======
     def get_page_names(self):
         """
         This is a utility function that returns the page names that were used.
@@ -726,29 +420,15 @@
 
     @staticmethod
     async def fetch_dataset_configs() -> typing.Dict[str, typing.Dict]:
->>>>>>> ea9d247b
-        """
-        Cleanup method called when the object is about to be destroyed.
-        """
-<<<<<<< HEAD
-        # Check if stop_event attribute exists and set it
-        if hasattr(self, "stop_event"):
-            self.stop_event.set()
-
-        # Check if the event loop exists and is running
-        if hasattr(self, "loop") and self.loop.is_running():
-            # Stop the event loop
-            self.loop.call_soon_threadsafe(self.loop.stop)
-            # Wait for the fetch thread to complete
-            self.fetch_thread.join()
-            # Close the event loop
-            self.loop.close()
-=======
+        """
+        Fetches the dataset configurations, including the number of rows and splits.
+        """
         # Request parameters
         params = dict(
             dataset=AsyncSubsetFineWebEdu2Loader.name
         )
 
+        # Initialize retry attempt counter
         attempt = 0
         while attempt < AsyncSubsetFineWebEdu2Loader.retry_limit:
             try:
@@ -776,6 +456,7 @@
                 if attempt < AsyncSubsetFineWebEdu2Loader.retry_limit:
                     await asyncio.sleep(AsyncSubsetFineWebEdu2Loader.retry_delay)
                 else:
+                    # Raise the exception if all retries are exhausted
                     raise
 
     @staticmethod
@@ -788,5 +469,4 @@
             config = rng.choice(list(configs_data.keys()))
             choice = rng.integers(0, configs_data[config]['num_rows'] - 1 - num_rows_per_page)
             result.append((str(config), int(choice), configs_data[config]['split']))
-        return result
->>>>>>> ea9d247b
+        return result