# The MIT License (MIT)
# © 2024 Chakana.tech

# Permission is hereby granted, free of charge, to any person obtaining a copy of this software and associated
# documentation files (the “Software”), to deal in the Software without restriction, including without limitation
# the rights to use, copy, modify, merge, publish, distribute, sublicense, and/or sell copies of the Software,
# and to permit persons to whom the Software is furnished to do so, subject to the following conditions:

# The above copyright notice and this permission notice shall be included in all copies or substantial portions of
# the Software.

# THE SOFTWARE IS PROVIDED “AS IS”, WITHOUT WARRANTY OF ANY KIND, EXPRESS OR IMPLIED, INCLUDING BUT NOT LIMITED TO
# THE WARRANTIES OF MERCHANTABILITY, FITNESS FOR A PARTICULAR PURPOSE AND NONINFRINGEMENT. IN NO EVENT SHALL
# THE AUTHORS OR COPYRIGHT HOLDERS BE LIABLE FOR ANY CLAIM, DAMAGES OR OTHER LIABILITY, WHETHER IN AN ACTION
# OF CONTRACT, TORT OR OTHERWISE, ARISING FROM, OUT OF OR IN CONNECTION WITH THE SOFTWARE OR THE USE OR OTHER
# DEALINGS IN THE SOFTWARE.
# fmt: off

# Global imports.
import os
import sys 
import time
import math
import wandb
import torch
import asyncio
import argparse
import threading
import traceback
from tqdm import tqdm
import bittensor as bt
from typing import List
import torch.optim as optim
from dotenv import dotenv_values
from transformers import LlamaForCausalLM
from torch.optim.lr_scheduler import CosineAnnealingLR

# Import local files.
from common import *
from hparams import load_hparams
from dataset import AsyncSubsetFineWebEdu2Loader

# GPU optimizations.
torch.backends.cudnn.benchmark = True
torch.backends.cuda.matmul.allow_tf32 = True
torch.backends.cudnn.allow_tf32 = True

<<<<<<< HEAD
# Instantiate the AWS S3 client.
env_config = {**dotenv_values(".env"), **os.environ}  # Load environment variables.
AWS_ACCESS_KEY_ID = env_config.get('AWS_ACCESS_KEY_ID')  # AWS access key ID.
AWS_SECRET_ACCESS_KEY = env_config.get('AWS_SECRET_ACCESS_KEY')  # AWS secret access key.
client_config = botocore.config.Config(
    max_pool_connections=256
)
CLIENT: boto3.client = boto3.client(
    's3',
    region_name='us-east-1',  # AWS region.
    config = client_config,
    aws_access_key_id=AWS_ACCESS_KEY_ID,
    aws_secret_access_key=AWS_SECRET_ACCESS_KEY
)

def main(config):
    # Print the configuration settings.
    print('\n', '-' * 40, 'Config', '-' * 40)
    print(config)
    
    # Init Bittensor objects.
    wallet = bt.wallet(config=config)
    subtensor = bt.subtensor(config=config)
    metagraph = subtensor.metagraph(netuid=config.netuid) 
    bt.logging.off()   
    if wallet.hotkey.ss58_address not in metagraph.hotkeys:
        raise ValueError(f'Wallet {wallet} is not registered on subnet: {metagraph.netuid}')    
    my_uid = metagraph.hotkeys.index(wallet.hotkey.ss58_address)    
    print('\n', '-' * 40, 'Objects', '-' * 40)
    print(f'Wallet: {wallet}\nSubtensor: {subtensor}\nMetagraph: {metagraph}\nUID: {my_uid}')  
    
    # Init my bucket information by submitting it to the chain.  
    try:
        if config.bucket != subtensor.get_commitment(config.netuid, my_uid):
            raise ValueError(f'Chain commitment does not match: {config.bucket}')
    except Exception:
        # If not committed or mismatch, commit the bucket to the chain.
        subtensor.commit(wallet, config.netuid, config.bucket)
    print('Bucket:', config.bucket)

    # Initialize Weights and Biases (wandb) for experiment tracking if enabled.
    if config.use_wandb:
        # Check for existing runs with the same name and delete them
        api = wandb.Api()
        try:
            runs = api.runs(path=config.project)
            for run in runs:
                if run.name == f'M{my_uid}':
                    print(f'Deleting old run: {run}')
                    run.delete()
        except: pass
        run = wandb.init(project=config.project, resume='allow', name=f'M{my_uid}', config=config)
        
    # Init training state.
    print('\n', '-' * 40, 'Hparams', '-' * 40)
    hparams = load_hparams()
    print ( hparams ) 
    model = LlamaForCausalLM( config = hparams.model_config )
        
    already_seen_masks = []
    upload_history = []  
    last_mask_sync = 0 
    last_master_sync = 0
    global_step = 0
    while True:
        try:   
            print('\n', '-' * 40, f'Global Step: {global_step}', '-' * 40) 
            # Start timing for the entire step
            global_step_start_time = time.time()
            global_step += 1
            
            # Load hparams.
            # Only sync chain state every 5 steps.
            if global_step % 5 == 0:
                print (f'\nLoading chain state on step {global_step} ...')
                load_chain_state_start_time = time.time()
                hparams = load_hparams()
                subtensor = bt.subtensor(config=config)
                metagraph = subtensor.metagraph(netuid=config.netuid)
                print(f'\tLoading chain state completed in {time.time() - load_chain_state_start_time} seconds') 
            
            # Sync the full model state every hparams.epoch_length
            if model is None or subtensor.block - last_master_sync > hparams.epoch_length:
                print(f'\nLoading master state ...') 
                load_master_state_start_time = time.time() 
                try:
                    master_uid = int(metagraph.S.argmax())
                    master_bucket = 'aladdinformalised' #'#subtensor.get_commitment( config.netuid, master_uid )
                    master_hotkey = metagraph.hotkeys[ master_uid ]
                    master_filename = f'master-5GvKEoc787uDV8etY1AM8vF385edu2iyqD1WfCjDugzLUiAL.pt'
                    unique_temp_file = os.path.join(tempfile.gettempdir(), f"{uuid.uuid4()}.pt")
                    CLIENT.download_file( master_bucket, master_filename, unique_temp_file )
                    master_state_dict = torch.load( unique_temp_file, map_location='cpu', weights_only = True )
                    model = LlamaForCausalLM( config = hparams.model_config )
                    model.load_state_dict( master_state_dict )
                    model.to(config.device)
                    model.train()
                    last_master_sync = subtensor.block 
                    last_mask_sync = last_master_sync
                except Exception as e:
                    print (f'No master:{e} Waiting ...')
                    time.sleep(12)
                    continue
                print(f'\tLoading master state completed in {time.time() - load_master_state_start_time} seconds') 
            
            
            # Reset the optimizer if we need to.
            if (
                'optimizer' not in locals() or 
                optimizer is None or 
                prev_learning_rate != hparams.learning_rate or 
                prev_optimizer_beta1 != hparams.optimizer_beta1 or 
                prev_optimizer_beta2 != hparams.optimizer_beta2 or 
                prev_optimizer_weight_decay != hparams.optimizer_weight_decay or 
                prev_cosine_epoch_length != hparams.cosine_epoch_length or 
                prev_eta_min != hparams.eta_min
            ):
                print(f'\nResetting optimizer ...') 
                reset_optimizer_start_time = time.time()
                prev_learning_rate = hparams.learning_rate
                prev_optimizer_beta1 = hparams.optimizer_beta1
                prev_optimizer_beta2 = hparams.optimizer_beta2
                prev_optimizer_weight_decay = hparams.optimizer_weight_decay
                prev_cosine_epoch_length = hparams.cosine_epoch_length
                prev_eta_min = hparams.eta_min
                optimizer = optim.AdamW(
                    model.parameters(),
                    lr = hparams.learning_rate,  # Peak learning rate
                    betas = ( hparams.optimizer_beta1, hparams.optimizer_beta2 ), # B1 and B2
                    weight_decay = hparams.optimizer_weight_decay,  # Weight decay
                    foreach = True,  # more memory usage, but faster
                )
                scheduler = CosineAnnealingLR( optimizer, T_max = hparams.cosine_epoch_length, eta_min=hparams.eta_min, last_epoch=-1 )
                print(f'\tResetting optimizer completed in {time.time() - reset_optimizer_start_time} seconds') 

            # Get the pages for this block and my_uid.
            # This is global and deterministic
            n_pages = max(1, int(hparams.desired_batch_size * 0.01))
            print (f'\nLoading {n_pages} pages ...')
            pages = SubsetFineWebEdu2Loader.next_pages(
                offset = subtensor.block + hparams.pages_window_speed,
                n_pages = n_pages,
                seed = my_uid 
            )
            dataset = SubsetFineWebEdu2Loader(
                batch_size = config.actual_batch_size,
                sequence_length = hparams.sequence_length,
                pages_info = pages,
                tokenizer = hparams.tokenizer
            )

            # If not baseline, peer with other miners.
            if not config.baseline:
=======
class Miner:
>>>>>>> ea9d247b

    @staticmethod
    def config():
        parser = argparse.ArgumentParser(description='Miner script')
        parser.add_argument('--project', type=str, default='QZWXEC', help='Optional wandb project name')
        parser.add_argument('--netuid', type=int, default=220, help='Bittensor network UID.')
        parser.add_argument('--bucket', type=str, default='decis', help='S3 bucket name')
        parser.add_argument('--actual_batch_size', type=int, default=8, help='Training batch size per accumulation.')
        parser.add_argument('--device', type=str, default='cuda', help='Device to use for training (e.g., cpu or cuda)')
        parser.add_argument('--use_wandb', action='store_true', help='Use Weights and Biases for logging')
        bt.wallet.add_args(parser)
        bt.subtensor.add_args(parser)
        config = bt.config(parser)
        config.subtensor.network = 'test'
        config.subtensor.chain_endpoint = 'wss://test.finney.opentensor.ai:443/'
        return config

    def __init__(self):
        # Init config.
        self.config = Miner.config()
        logger.info('\n' + '-' * 40 + ' Config ' + '-' * 40)
        logger.info(self.config)

        # Init bittensor objects.
        self.wallet = bt.wallet(config=self.config)
        self.subtensor = bt.subtensor(config=self.config)
        self.metagraph = self.subtensor.metagraph(netuid=self.config.netuid)
        if self.wallet.hotkey.ss58_address not in self.metagraph.hotkeys:
            raise ValueError(f'Wallet {self.wallet} is not registered on subnet: {self.metagraph.netuid}')
        self.uid = self.metagraph.hotkeys.index(self.wallet.hotkey.ss58_address)
        logger.info('\n' + '-' * 40 + 'Objects' + '-' * 40)
        logger.info(f'\nWallet: {self.wallet}\nSubtensor: {self.subtensor}\nMetagraph: {self.metagraph}\nUID: {self.uid}')

        # Init bucket.
        try:
            if self.config.bucket != self.subtensor.get_commitment(self.config.netuid, self.uid):
                raise ValueError('')
        except:
            self.subtensor.commit(self.wallet, self.config.netuid, self.config.bucket)
        logger.info('Bucket:' + self.config.bucket)

        # Init Wandb.
        if self.config.use_wandb:
            # Delete all runs with my name and create a new one.
            try:
                [run.delete() for run in wandb.Api().runs(path=self.config.project)
                 if run.name == f'M{self.uid}' and logger.info(f'Deleting old run: {run}')]
            except: pass
            wandb.init(project=self.config.project, resume='allow', name=f'M{self.uid}', config=self.config)

        # Init model.
        logger.info('\n' + '-' * 40 + 'Hparams' + '-' * 40)
        self.hparams = load_hparams()
        self.model = LlamaForCausalLM(config=self.hparams.model_config)
        self.model.to(self.config.device)
        self.model.train()
        self.optimizer = optim.AdamW(
            self.model.parameters(),
            lr=self.hparams.learning_rate,  # Peak learning rate
            betas=(self.hparams.optimizer_beta1, self.hparams.optimizer_beta2),  # B1 and B2
            weight_decay=self.hparams.optimizer_weight_decay,  # Weight decay
            foreach=True,  # more memory usage, but faster
        )
        self.scheduler = CosineAnnealingLR(
            self.optimizer, T_max=self.hparams.cosine_epoch_length,
            eta_min=self.hparams.eta_min, last_epoch=-1
        )

        # Init buckets.
        self.buckets = []
        for uid in tqdm(self.metagraph.uids):
            # Fix this.
            try: self.buckets.append('decis')
            except: self.buckets.append(None)

        # Init run state.
        self.global_step = 0
        self.last_window = 0
        self.optimal_pages_per_step = 2.0
        self.current_block = self.subtensor.block
        self.current_window = self.block_to_window( self.current_block )
        self.window_seeds = {self.current_window: self.window_to_seed( self.current_window) }
        self.new_block_event = asyncio.Event()
        self.new_window_event = asyncio.Event()
        self.stop_event = asyncio.Event()        
        print ( self.hparams )
        
    async def update(self):
        while not self.stop_event.is_set():
            self.subtensor = bt.subtensor(config=self.config)
            self.metagraph = self.subtensor.metagraph(self.config.netuid)
            self.hparams = load_hparams()
            next_buckets = []
            for uid in self.metagraph.uids:
                try: next_buckets.append(self.subtensor.get_commitment(self.config.netuid, uid))
                except: next_buckets.append(None)    
            self.buckets = next_buckets        
            await asyncio.sleep(60)

    async def run(self):
        # Main loop.
        self.loop = asyncio.get_running_loop()
        self.update_task = asyncio.create_task(self.update())
        self.listener = threading.Thread(target=self.block_listener, args=(self.loop,), daemon=True).start()
        while True:

            try:                
                # Start step.
                logger.info('\n' + '-' * 40 + f' Step: {self.global_step} ' + '-' * 40)
                logger.info(f"Step: {self.global_step}, Window: {self.current_window}, "
                            f"Block: {self.current_block}, Time: {int(time.time())}")
                global_step_start_time = time.time()
                self.global_step += 1

                # Download files.    
                logger.info(f"\tDownloading slices for windows: {[self.current_window-1, self.current_window]}")
                start_time = time.time()
                slice_files = await download_slices_for_buckets_and_windows(
                    buckets = self.buckets,
                    windows = [self.current_window-1, self.current_window]
                )
                downloaded_per_step = sum([len(slice_files[k]) for k in slice_files])
                logger.info(f"\t\tDownloaded {downloaded_per_step} slices for windows: {[self.current_window-1, self.current_window]} in {time.time() - start_time} seconds")
                
                # Apply slices to the model from the previous window.
                logger.info(f"\tApplying slices from window: {self.current_window - 1} to model.")
                start_time = time.time()
                slice_files = await apply_slices_to_model( 
                    model = self.model, 
                    window = self.current_window - 1, # Get files from previous window.
                    seed = self.window_seeds[ self.current_window ], # Use seed as the hash of the last window.
                    compression = self.hparams.compression
                )
                applied_per_step = len(slice_files)
                logger.info(f"\t\tApplied {applied_per_step} slices to model in {time.time() - start_time} seconds")
                
                # Train for the current window.
                logger.info(f"\tLoading {int(math.ceil(self.optimal_pages_per_step))} page dataset")
                start_time = time.time()
                start_window = self.current_window
                pages = await AsyncSubsetFineWebEdu2Loader.next_pages(
                    offset = self.current_block * self.hparams.pages_window_speed,
                    n_pages = int(math.ceil(self.optimal_pages_per_step)),
                    seed = self.uid
                )
                dataset = await AsyncSubsetFineWebEdu2Loader.create(
                    batch_size = self.config.actual_batch_size,
                    sequence_length = self.hparams.sequence_length,
                    pages_info = pages,
                    tokenizer = self.hparams.tokenizer
                )
                pages_per_step = len(pages)
                logger.info(f"\t\tLoaded dataset pages: {[p[1] for p in pages]} in {time.time() - start_time} seconds")

                # Train the model on the current page.
                logger.info(f"\tTraining on pages: {[p[1] for p in pages]}")
                start_time = time.time()
                torch.cuda.empty_cache()  # Empty cache going into the training step.
                self.optimizer.zero_grad()  # Clear any lingering grads.
                total_loss = 0.0
                total_steps = self.hparams.desired_batch_size // self.config.actual_batch_size
                window_exhuasted = False
                for idx, batch in enumerate(dataset):
                    input_ids = torch.tensor(batch, dtype=torch.long).to(self.model.device)
                    labels = input_ids.clone()
                    labels = torch.where(labels == self.hparams.tokenizer.pad_token_id, -100, labels)
                    with torch.amp.autocast(device_type=self.model.device.type, dtype=torch.bfloat16):  # Enable autocasting
                        outputs = self.model(input_ids=input_ids, labels=labels)
                    total_loss += outputs.loss.item()
                    loss = outputs.loss / (total_steps + 1)  # Divide by number of accumulations.
                    loss.backward()
                    if start_window != self.current_window:
                        window_exhuasted = True
                        break
                    
                # Update training pages based on window exhuastion.
                if window_exhuasted:
                    # Did exhuast window during training, decrease number of pages.
                    logger.info(f"\t\tExhuasted window during training.")
                    self.optimal_pages_per_step = max(1, self.optimal_pages_per_step * 0.9 )
                else: 
                    # Did not exhuast window during training.
                    # Waits until window is over.
                    logger.info(f"\t\tExhuasted dataset during training.")
                    self.optimal_pages_per_step *= 1.1

                # Apply step and clean memory.
                if self.hparams.grad_clip:
                    torch.nn.utils.clip_grad_norm_(self.model.parameters(), self.hparams.grad_clip)
                self.optimizer.step()
                self.scheduler.step()  # Update the learning rate.
                self.optimizer.zero_grad()
                del input_ids, labels, outputs
                torch.cuda.empty_cache()

                # Calculate, print and log average loss
                average_loss = total_loss / (idx + 1)
                total_time = time.time() - start_time
                tokens_per_step = self.hparams.sequence_length * self.config.actual_batch_size * (idx + 1)
                tokens_per_second =  tokens_per_step / total_time
                logger.info(f"\t\tLoss: {average_loss}, learning_rate: {self.scheduler.get_last_lr()[0]}")
                logger.info(f"\t\tTraining completed in {total_time} seconds, Tokens per step: {tokens_per_step}, Tokens per second: {tokens_per_second}")
                
<<<<<<< HEAD

            # Train my model on the current page.
            print (f'\nTraining {n_pages} pages ...')
            train_pages_start_time = time.time()
            torch.cuda.empty_cache() # Empty cache going into the training step.
            optimizer.zero_grad() # Clear any lingering grads.
            start_time = time.time()  # Start timing
            total_loss = 0.0
            total_steps = hparams.desired_batch_size // config.actual_batch_size
            for idx, batch in enumerate( dataset ):
                input_ids = torch.tensor(batch, dtype=torch.long).to(model.device)
                labels = input_ids.clone()
                labels = torch.where(labels == hparams.tokenizer.pad_token_id, -100, labels)
                with torch.amp.autocast( device_type = model.device.type, dtype = torch.bfloat16 ):  # Enable autocasting for mixed precision
                    outputs = model(input_ids = input_ids, labels=labels)
                total_loss += outputs.loss.item()
                loss = outputs.loss / (total_steps + 1) # Divide by number of accumulations.
                loss.backward()
                if idx >= total_steps - 1:
                    break
            
            # Try step with error handling.
            try:
                # grad norm clipping
                if hparams.grad_clip:
                    torch.nn.utils.clip_grad_norm_(model.parameters(), hparams.grad_clip)
                optimizer.step()
                scheduler.step()  # Update the learning rate.
                optimizer.zero_grad()
                
                # Clean lingering objects
                del input_ids, labels, outputs
                torch.cuda.empty_cache() # Empty cache at end of step.
            except AssertionError as e:
                print(f"\tAn error occurred during the optimizer step: {e}")
                        
            # Calculate, print and log average loss
            average_loss = total_loss / total_steps
            total_time = time.time() - train_pages_start_time
            steps_per_second = total_steps / total_time
            batches_per_second = config.actual_batch_size * total_steps / total_time
            tokens_per_second = hparams.sequence_length * config.actual_batch_size * total_steps / total_time
            if config.use_wandb:
                wandb.log({
                    "step_loss": average_loss,
                    "learning_rate": scheduler.get_last_lr()[0],
                    "incentive": float(metagraph.I[my_uid]),
                    "steps_per_second": steps_per_second,
                    "batches_per_second": batches_per_second,
                    "tokens_per_second": tokens_per_second
                })
            print('\tloss:', average_loss, 'learning_rate:', scheduler.get_last_lr()[0])
            print(f'\tTraining completed in {total_time} seconds, Steps per second: {steps_per_second}, Batches per second: {batches_per_second}, Tokens per second: {tokens_per_second}')
                                    
            # Get and produce mask over the model for the mask wid.
            if not config.baseline:
                create_upload_mask_start_time = time.time()
                next_upload_block = subtensor.block
                model_state_dict = model.state_dict()
                mask_wid = int(block_to_mask_window_id( next_upload_block ))
                mask_wid_rng = int(hashlib.md5(str(mask_wid).encode('utf-8')).hexdigest(), 16) % (2**32)
                rng = np.random.default_rng( int(hashlib.md5(str(mask_wid).encode('utf-8')).hexdigest(), 16) % (2**32) )
                print(f'\nCreating mask for mask_wid: {mask_wid} and rng: {mask_wid_rng} and compression: {hparams.compression} ...')
                for name, param in sorted( model.named_parameters() ):
                    indices = rng.choice( param.numel(), size = max( 1, int( param.numel() // hparams.compression ) ), replace=False)
                    indicies_tensor = torch.from_numpy( indices ).long().to( model.device )
                    model_state_dict[ name ] = param.data.view(-1)[ indicies_tensor ].cpu()
                print(f'\tCreating upload mask completed in {time.time() - create_upload_mask_start_time} seconds')
        
                # Upload the state dict of my masked weights.
                print(f'\nUploading mask for block:{next_upload_block} in mask window: {mask_wid}...')
                upload_mask_start_time = time.time()
                upload_filename = f'mask-{wallet.hotkey.ss58_address}-{mask_wid}.pt'
                with io.BytesIO() as module_buffer:
                    torch.save(model_state_dict, module_buffer)
                    module_buffer.seek(0)  # Reset the buffer's position to the beginning.
                    CLIENT.upload_fileobj(module_buffer, config.bucket, upload_filename)
                CLIENT.put_object_acl(
                    Bucket=config.bucket,
                    Key=upload_filename,
                    GrantRead='uri="http://acs.amazonaws.com/groups/global/AllUsers"',
                    GrantReadACP='uri="http://acs.amazonaws.com/groups/global/AllUsers"'
                )
                upload_history.append(upload_filename)
                print(f'\tUploading mask to: {upload_filename} completed in {time.time() - upload_mask_start_time} seconds')
            
            # Every steps_per_master_upload steps we upload the master state of the model
            # This can be used for eval etc.
            if global_step % hparams.steps_per_master_upload == 1:
                # Upload a full copy of the model weights to master
                print('\nUploading master ...')
=======
                # Wait until we are on a new window.
                while self.current_window == self.last_window:
                    await asyncio.sleep(0.1)
                self.last_window = self.current_window

                # Upload our model slice to S3.
                logger.info(f"\tUploading for window: {self.current_window}")
>>>>>>> ea9d247b
                start_time = time.time()
                await upload_slice_for_window(
                    bucket = self.config.bucket, 
                    model = self.model, 
                    window = self.current_window - 1, # Upload for the previous window 
                    seed = self.window_seeds[ self.current_window ], # Seed the index by the hash of the new window.
                    wallet = self.wallet, 
                    compression = self.hparams.compression
                )
                logger.info(f"\t\tFinished upload for window: {self.current_window} in {time.time() - start_time} seconds.")
                
                # Delete lingering files 
                logger.info(f"\tCleaning space.")
                start_time = time.time()
                await delete_files_before_window( window_max = self.current_window - self.hparams.max_history )
                await delete_files_from_bucket_before_window( bucket = self.config.bucket, window_max = self.current_window - self.hparams.max_history )
                logger.info(f"\t\tFinished cleaning space in {time.time() - start_time} seconds.")

                # Calculate and log global steps per second
                seconds_per_step = time.time() - global_step_start_time
                steps_per_second = 1 / seconds_per_step
                if self.config.use_wandb:
                    wandb.log({
                        "step_loss": average_loss,
                        "tokens_per_step": tokens_per_step,
                        "tokens_per_second": tokens_per_second,
                        "applied_per_step": applied_per_step,
                        "pages_per_step": pages_per_step,
                        "downloaded_per_step": downloaded_per_step,
                        "incentive": float(self.metagraph.I[self.uid]),
                        "learning_rate": self.scheduler.get_last_lr()[0],
                        "seconds_per_step": seconds_per_step,
                        "steps_per_second": steps_per_second,
                    })
                print (f'\nGlobal step completed in {seconds_per_step} seconds\n')
                
            # Catch keyboard interrrupt.
            except KeyboardInterrupt:
                logger.info("Training interrupted by user. Stopping the run.")
                self.stop_event.set()
                self.update_task.join()
                sys.exit(0)
            
            # Catch unknown.
            except Exception as e:
                logger.exception(f"Exception during training loop: {e}")
                continue

    # Returns the slice window based on a block.
    def block_to_window(self, block: int) -> int:
        return int( block / self.hparams.mask_window_length ) # floor
    
    # Returns the slice window based on a block.
    def window_to_seed(self, window: int) -> int:
        return str( self.subtensor.get_block_hash( window * self.hparams.mask_window_length ) )

    # A listener thread which posts the block event
    # when the chain announces a new block.
    def block_listener(self, loop):
        def handler(event, _u, _s):
            self.current_block = int(event['header']['number'])
            loop.call_soon_threadsafe(self.new_block_event.set)
            if self.block_to_window(self.current_block) != self.current_window:
                self.window_seeds[ self.block_to_window(self.current_block) ] = self.window_to_seed( self.block_to_window(self.current_block) )
                self.current_window = self.block_to_window(self.current_block)
                loop.call_soon_threadsafe(self.new_window_event.set)
                logger.info(f"\t\tNew window: {self.current_window}")
        # Subscribe to block headers with the custom handler
        bt.subtensor(config=self.config).substrate.subscribe_block_headers(handler)
            
if __name__ == "__main__":
    asyncio.run(Miner().run())<|MERGE_RESOLUTION|>--- conflicted
+++ resolved
@@ -45,163 +45,7 @@
 torch.backends.cuda.matmul.allow_tf32 = True
 torch.backends.cudnn.allow_tf32 = True
 
-<<<<<<< HEAD
-# Instantiate the AWS S3 client.
-env_config = {**dotenv_values(".env"), **os.environ}  # Load environment variables.
-AWS_ACCESS_KEY_ID = env_config.get('AWS_ACCESS_KEY_ID')  # AWS access key ID.
-AWS_SECRET_ACCESS_KEY = env_config.get('AWS_SECRET_ACCESS_KEY')  # AWS secret access key.
-client_config = botocore.config.Config(
-    max_pool_connections=256
-)
-CLIENT: boto3.client = boto3.client(
-    's3',
-    region_name='us-east-1',  # AWS region.
-    config = client_config,
-    aws_access_key_id=AWS_ACCESS_KEY_ID,
-    aws_secret_access_key=AWS_SECRET_ACCESS_KEY
-)
-
-def main(config):
-    # Print the configuration settings.
-    print('\n', '-' * 40, 'Config', '-' * 40)
-    print(config)
-    
-    # Init Bittensor objects.
-    wallet = bt.wallet(config=config)
-    subtensor = bt.subtensor(config=config)
-    metagraph = subtensor.metagraph(netuid=config.netuid) 
-    bt.logging.off()   
-    if wallet.hotkey.ss58_address not in metagraph.hotkeys:
-        raise ValueError(f'Wallet {wallet} is not registered on subnet: {metagraph.netuid}')    
-    my_uid = metagraph.hotkeys.index(wallet.hotkey.ss58_address)    
-    print('\n', '-' * 40, 'Objects', '-' * 40)
-    print(f'Wallet: {wallet}\nSubtensor: {subtensor}\nMetagraph: {metagraph}\nUID: {my_uid}')  
-    
-    # Init my bucket information by submitting it to the chain.  
-    try:
-        if config.bucket != subtensor.get_commitment(config.netuid, my_uid):
-            raise ValueError(f'Chain commitment does not match: {config.bucket}')
-    except Exception:
-        # If not committed or mismatch, commit the bucket to the chain.
-        subtensor.commit(wallet, config.netuid, config.bucket)
-    print('Bucket:', config.bucket)
-
-    # Initialize Weights and Biases (wandb) for experiment tracking if enabled.
-    if config.use_wandb:
-        # Check for existing runs with the same name and delete them
-        api = wandb.Api()
-        try:
-            runs = api.runs(path=config.project)
-            for run in runs:
-                if run.name == f'M{my_uid}':
-                    print(f'Deleting old run: {run}')
-                    run.delete()
-        except: pass
-        run = wandb.init(project=config.project, resume='allow', name=f'M{my_uid}', config=config)
-        
-    # Init training state.
-    print('\n', '-' * 40, 'Hparams', '-' * 40)
-    hparams = load_hparams()
-    print ( hparams ) 
-    model = LlamaForCausalLM( config = hparams.model_config )
-        
-    already_seen_masks = []
-    upload_history = []  
-    last_mask_sync = 0 
-    last_master_sync = 0
-    global_step = 0
-    while True:
-        try:   
-            print('\n', '-' * 40, f'Global Step: {global_step}', '-' * 40) 
-            # Start timing for the entire step
-            global_step_start_time = time.time()
-            global_step += 1
-            
-            # Load hparams.
-            # Only sync chain state every 5 steps.
-            if global_step % 5 == 0:
-                print (f'\nLoading chain state on step {global_step} ...')
-                load_chain_state_start_time = time.time()
-                hparams = load_hparams()
-                subtensor = bt.subtensor(config=config)
-                metagraph = subtensor.metagraph(netuid=config.netuid)
-                print(f'\tLoading chain state completed in {time.time() - load_chain_state_start_time} seconds') 
-            
-            # Sync the full model state every hparams.epoch_length
-            if model is None or subtensor.block - last_master_sync > hparams.epoch_length:
-                print(f'\nLoading master state ...') 
-                load_master_state_start_time = time.time() 
-                try:
-                    master_uid = int(metagraph.S.argmax())
-                    master_bucket = 'aladdinformalised' #'#subtensor.get_commitment( config.netuid, master_uid )
-                    master_hotkey = metagraph.hotkeys[ master_uid ]
-                    master_filename = f'master-5GvKEoc787uDV8etY1AM8vF385edu2iyqD1WfCjDugzLUiAL.pt'
-                    unique_temp_file = os.path.join(tempfile.gettempdir(), f"{uuid.uuid4()}.pt")
-                    CLIENT.download_file( master_bucket, master_filename, unique_temp_file )
-                    master_state_dict = torch.load( unique_temp_file, map_location='cpu', weights_only = True )
-                    model = LlamaForCausalLM( config = hparams.model_config )
-                    model.load_state_dict( master_state_dict )
-                    model.to(config.device)
-                    model.train()
-                    last_master_sync = subtensor.block 
-                    last_mask_sync = last_master_sync
-                except Exception as e:
-                    print (f'No master:{e} Waiting ...')
-                    time.sleep(12)
-                    continue
-                print(f'\tLoading master state completed in {time.time() - load_master_state_start_time} seconds') 
-            
-            
-            # Reset the optimizer if we need to.
-            if (
-                'optimizer' not in locals() or 
-                optimizer is None or 
-                prev_learning_rate != hparams.learning_rate or 
-                prev_optimizer_beta1 != hparams.optimizer_beta1 or 
-                prev_optimizer_beta2 != hparams.optimizer_beta2 or 
-                prev_optimizer_weight_decay != hparams.optimizer_weight_decay or 
-                prev_cosine_epoch_length != hparams.cosine_epoch_length or 
-                prev_eta_min != hparams.eta_min
-            ):
-                print(f'\nResetting optimizer ...') 
-                reset_optimizer_start_time = time.time()
-                prev_learning_rate = hparams.learning_rate
-                prev_optimizer_beta1 = hparams.optimizer_beta1
-                prev_optimizer_beta2 = hparams.optimizer_beta2
-                prev_optimizer_weight_decay = hparams.optimizer_weight_decay
-                prev_cosine_epoch_length = hparams.cosine_epoch_length
-                prev_eta_min = hparams.eta_min
-                optimizer = optim.AdamW(
-                    model.parameters(),
-                    lr = hparams.learning_rate,  # Peak learning rate
-                    betas = ( hparams.optimizer_beta1, hparams.optimizer_beta2 ), # B1 and B2
-                    weight_decay = hparams.optimizer_weight_decay,  # Weight decay
-                    foreach = True,  # more memory usage, but faster
-                )
-                scheduler = CosineAnnealingLR( optimizer, T_max = hparams.cosine_epoch_length, eta_min=hparams.eta_min, last_epoch=-1 )
-                print(f'\tResetting optimizer completed in {time.time() - reset_optimizer_start_time} seconds') 
-
-            # Get the pages for this block and my_uid.
-            # This is global and deterministic
-            n_pages = max(1, int(hparams.desired_batch_size * 0.01))
-            print (f'\nLoading {n_pages} pages ...')
-            pages = SubsetFineWebEdu2Loader.next_pages(
-                offset = subtensor.block + hparams.pages_window_speed,
-                n_pages = n_pages,
-                seed = my_uid 
-            )
-            dataset = SubsetFineWebEdu2Loader(
-                batch_size = config.actual_batch_size,
-                sequence_length = hparams.sequence_length,
-                pages_info = pages,
-                tokenizer = hparams.tokenizer
-            )
-
-            # If not baseline, peer with other miners.
-            if not config.baseline:
-=======
 class Miner:
->>>>>>> ea9d247b
 
     @staticmethod
     def config():
@@ -405,99 +249,6 @@
                 logger.info(f"\t\tLoss: {average_loss}, learning_rate: {self.scheduler.get_last_lr()[0]}")
                 logger.info(f"\t\tTraining completed in {total_time} seconds, Tokens per step: {tokens_per_step}, Tokens per second: {tokens_per_second}")
                 
-<<<<<<< HEAD
-
-            # Train my model on the current page.
-            print (f'\nTraining {n_pages} pages ...')
-            train_pages_start_time = time.time()
-            torch.cuda.empty_cache() # Empty cache going into the training step.
-            optimizer.zero_grad() # Clear any lingering grads.
-            start_time = time.time()  # Start timing
-            total_loss = 0.0
-            total_steps = hparams.desired_batch_size // config.actual_batch_size
-            for idx, batch in enumerate( dataset ):
-                input_ids = torch.tensor(batch, dtype=torch.long).to(model.device)
-                labels = input_ids.clone()
-                labels = torch.where(labels == hparams.tokenizer.pad_token_id, -100, labels)
-                with torch.amp.autocast( device_type = model.device.type, dtype = torch.bfloat16 ):  # Enable autocasting for mixed precision
-                    outputs = model(input_ids = input_ids, labels=labels)
-                total_loss += outputs.loss.item()
-                loss = outputs.loss / (total_steps + 1) # Divide by number of accumulations.
-                loss.backward()
-                if idx >= total_steps - 1:
-                    break
-            
-            # Try step with error handling.
-            try:
-                # grad norm clipping
-                if hparams.grad_clip:
-                    torch.nn.utils.clip_grad_norm_(model.parameters(), hparams.grad_clip)
-                optimizer.step()
-                scheduler.step()  # Update the learning rate.
-                optimizer.zero_grad()
-                
-                # Clean lingering objects
-                del input_ids, labels, outputs
-                torch.cuda.empty_cache() # Empty cache at end of step.
-            except AssertionError as e:
-                print(f"\tAn error occurred during the optimizer step: {e}")
-                        
-            # Calculate, print and log average loss
-            average_loss = total_loss / total_steps
-            total_time = time.time() - train_pages_start_time
-            steps_per_second = total_steps / total_time
-            batches_per_second = config.actual_batch_size * total_steps / total_time
-            tokens_per_second = hparams.sequence_length * config.actual_batch_size * total_steps / total_time
-            if config.use_wandb:
-                wandb.log({
-                    "step_loss": average_loss,
-                    "learning_rate": scheduler.get_last_lr()[0],
-                    "incentive": float(metagraph.I[my_uid]),
-                    "steps_per_second": steps_per_second,
-                    "batches_per_second": batches_per_second,
-                    "tokens_per_second": tokens_per_second
-                })
-            print('\tloss:', average_loss, 'learning_rate:', scheduler.get_last_lr()[0])
-            print(f'\tTraining completed in {total_time} seconds, Steps per second: {steps_per_second}, Batches per second: {batches_per_second}, Tokens per second: {tokens_per_second}')
-                                    
-            # Get and produce mask over the model for the mask wid.
-            if not config.baseline:
-                create_upload_mask_start_time = time.time()
-                next_upload_block = subtensor.block
-                model_state_dict = model.state_dict()
-                mask_wid = int(block_to_mask_window_id( next_upload_block ))
-                mask_wid_rng = int(hashlib.md5(str(mask_wid).encode('utf-8')).hexdigest(), 16) % (2**32)
-                rng = np.random.default_rng( int(hashlib.md5(str(mask_wid).encode('utf-8')).hexdigest(), 16) % (2**32) )
-                print(f'\nCreating mask for mask_wid: {mask_wid} and rng: {mask_wid_rng} and compression: {hparams.compression} ...')
-                for name, param in sorted( model.named_parameters() ):
-                    indices = rng.choice( param.numel(), size = max( 1, int( param.numel() // hparams.compression ) ), replace=False)
-                    indicies_tensor = torch.from_numpy( indices ).long().to( model.device )
-                    model_state_dict[ name ] = param.data.view(-1)[ indicies_tensor ].cpu()
-                print(f'\tCreating upload mask completed in {time.time() - create_upload_mask_start_time} seconds')
-        
-                # Upload the state dict of my masked weights.
-                print(f'\nUploading mask for block:{next_upload_block} in mask window: {mask_wid}...')
-                upload_mask_start_time = time.time()
-                upload_filename = f'mask-{wallet.hotkey.ss58_address}-{mask_wid}.pt'
-                with io.BytesIO() as module_buffer:
-                    torch.save(model_state_dict, module_buffer)
-                    module_buffer.seek(0)  # Reset the buffer's position to the beginning.
-                    CLIENT.upload_fileobj(module_buffer, config.bucket, upload_filename)
-                CLIENT.put_object_acl(
-                    Bucket=config.bucket,
-                    Key=upload_filename,
-                    GrantRead='uri="http://acs.amazonaws.com/groups/global/AllUsers"',
-                    GrantReadACP='uri="http://acs.amazonaws.com/groups/global/AllUsers"'
-                )
-                upload_history.append(upload_filename)
-                print(f'\tUploading mask to: {upload_filename} completed in {time.time() - upload_mask_start_time} seconds')
-            
-            # Every steps_per_master_upload steps we upload the master state of the model
-            # This can be used for eval etc.
-            if global_step % hparams.steps_per_master_upload == 1:
-                # Upload a full copy of the model weights to master
-                print('\nUploading master ...')
-=======
                 # Wait until we are on a new window.
                 while self.current_window == self.last_window:
                     await asyncio.sleep(0.1)
@@ -505,7 +256,6 @@
 
                 # Upload our model slice to S3.
                 logger.info(f"\tUploading for window: {self.current_window}")
->>>>>>> ea9d247b
                 start_time = time.time()
                 await upload_slice_for_window(
                     bucket = self.config.bucket, 
